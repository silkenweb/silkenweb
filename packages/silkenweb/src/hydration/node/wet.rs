--- conflicted
+++ resolved
@@ -80,16 +80,7 @@
         self.dom_element.set_inner_html("")
     }
 
-<<<<<<< HEAD
-    // TODO: Can we get rid of this?
-    pub fn attribute_now<A: Attribute>(&mut self, name: &str, value: A) {
-        Self::set_attribute(&self.dom_element, name, value);
-    }
-
-    pub fn attribute<A: Attribute + 'static>(&mut self, name: &str, value: A) {
-=======
     pub fn attribute<A: Attribute>(&mut self, name: &str, value: A) {
->>>>>>> 72c275ad
         Self::set_attribute(&self.dom_element, name, value);
     }
 
