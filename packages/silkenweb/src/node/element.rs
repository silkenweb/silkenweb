//! Element DOM types, and traits for building elements.
//!
//! The DOM element types are generic. Specific DOM elements from
//! [`crate::elements::html`] should be used in preference to these, where they
//! are available.
//!
//! The [`ElementBuilder`] and [`ParentBuilder`] traits are implemented by
//! specific DOM elements as well as by [`ElementBuilderBase`]. See the [`div`]
//! element for example.
//!
//! [`div`]: crate::elements::html::div

#[cfg(debug_assertions)]
use std::collections::HashSet;
use std::{
    self,
    cell::{Cell, RefCell},
    fmt::{self, Display},
    future::Future,
    marker::PhantomData,
    mem,
    rc::Rc,
};

use child_builder::ChildBuilder;
use discard::DiscardOnDrop;
use futures_signals::{
    cancelable_future,
    signal::{Signal, SignalExt},
    signal_vec::{MutableVecLockMut, SignalVec, SignalVecExt, VecDiff},
    CancelableFutureHandle,
};
use silkenweb_base::{clone, intern_str};
use wasm_bindgen::{JsCast, JsValue, UnwrapThrowExt};
use web_sys::{ShadowRootInit, ShadowRootMode};

use self::child_vec::ChildVec;
use super::{text, Node};
use crate::{
    attribute::Attribute,
    hydration::{
        node::{DryNode, HydrationElement, HydrationText, Namespace, WeakHydrationElement},
        HydrationStats,
    },
    task,
};

mod child_builder;
mod child_vec;

/// Build an HTML element.
pub struct ElementBuilderBase {
    element: Element,
    has_preceding_children: bool,
    child_builder: Option<Box<ChildBuilder>>,
    #[cfg(debug_assertions)]
    attributes: HashSet<String>,
}

/// An HTML element tag.
///
/// For example: `tag("div")`
pub fn tag(name: &str) -> ElementBuilderBase {
    ElementBuilderBase::new(name)
}

/// An HTML element tag in a namespace.
///
/// For example: `tag_in_namespace("http://www.w3.org/2000/svg", "svg")`
pub fn tag_in_namespace(namespace: Option<&'static str>, name: &str) -> ElementBuilderBase {
    ElementBuilderBase::new_in_namespace(namespace, name)
}

impl ElementBuilderBase {
    fn new(tag: &str) -> Self {
        Self::new_element(HydrationElement::new(Namespace::Html, tag))
    }

    fn new_in_namespace(namespace: Option<&'static str>, tag: &str) -> Self {
        Self::new_element(HydrationElement::new(Namespace::Other(namespace), tag))
    }

    fn new_element(hydro_elem: HydrationElement) -> Self {
        Self {
            element: Element {
                hydro_elem,
                resources: Vec::new(),
            },
            has_preceding_children: false,
            child_builder: None,
            #[cfg(debug_assertions)]
            attributes: HashSet::new(),
        }
    }

    fn child_builder_mut(&mut self) -> &mut ChildBuilder {
        self.has_preceding_children = true;
        self.child_builder
            .get_or_insert_with(|| Box::new(ChildBuilder::new()))
    }

    fn check_attribute_unique(&mut self, name: &str) {
        #[cfg(debug_assertions)]
        debug_assert!(self.attributes.insert(name.into()));
        let _ = name;
    }

    fn append_update(
        items: &mut MutableVecLockMut<Rc<RefCell<Option<Node>>>>,
        update: VecDiff<impl Into<Node>>,
        len: usize,
    ) {
        fn item(value: impl Into<Node>) -> Rc<RefCell<Option<Node>>> {
            Rc::new(RefCell::new(Some(value.into())))
        }

        match update {
            VecDiff::Replace { values } => {
                items.truncate(len);

                for value in values {
                    items.push_cloned(item(value));
                }
            }
            VecDiff::InsertAt { index, value } => items.insert_cloned(index + len, item(value)),
            VecDiff::UpdateAt { index, value } => items.set_cloned(index + len, item(value)),
            VecDiff::RemoveAt { index } => {
                items.remove(index + len);
            }
            VecDiff::Move {
                old_index,
                new_index,
            } => items.move_from_to(old_index + len, new_index + len),
            VecDiff::Push { value } => items.push_cloned(item(value)),
            VecDiff::Pop {} => {
                items.pop();
            }
            VecDiff::Clear {} => items.truncate(len),
        }
    }

    fn simple_children_signal(
        mut self,
        children: impl SignalVec<Item = impl Into<Node>> + 'static,
    ) -> Element {
        assert!(self.child_builder.is_none());

        let child_vec = Rc::new(RefCell::new(ChildVec::new(
            self.element.hydro_elem.clone(),
            self.has_preceding_children,
        )));
        self.element
            .resources
            .push(Resource::ChildVec(child_vec.clone()));

        let updater = children.for_each(move |update| {
            child_vec.borrow_mut().apply_update(update);
            async {}
        });

        self.spawn_future(updater).build()
    }
}

impl ParentBuilder for ElementBuilderBase {
    fn text(mut self, child: &str) -> Self {
        self.has_preceding_children = true;

        if let Some(child_builder) = self.child_builder.as_mut() {
            child_builder.child(text(child));
            return self;
        }

        self.element
            .hydro_elem
            .append_child(HydrationText::new(child));
        self
    }

    fn text_signal(
        mut self,
        child_signal: impl Signal<Item = impl Into<String>> + 'static,
    ) -> Self {
        self.has_preceding_children = true;

        if let Some(child_builder) = self.child_builder.as_mut() {
            child_builder.child_signal(child_signal.map(|child| text(&child.into())));
            return self;
        }

        let mut text_node = HydrationText::new(intern_str(""));
        self.element.hydro_elem.append_child(text_node.clone());

        let updater = child_signal.for_each({
            move |new_value| {
                text_node.set_text(new_value.into());
                async {}
            }
        });

        self.spawn_future(updater)
    }

    fn child(mut self, child: impl Into<Node>) -> Self {
        self.has_preceding_children = true;

        if let Some(child_builder) = self.child_builder.as_mut() {
            child_builder.child(child);
            return self;
        }

        let mut child = child.into();

        self.element.hydro_elem.append_child(&child);

        if child.has_weak_refs() {
            self.element.resources.push(Resource::Child(child));
        } else {
            self.element.resources.extend(child.take_resources());
            self.element.hydro_elem.store_child(child.into_hydro());
        }

        self
    }

    fn child_signal(mut self, child: impl Signal<Item = impl Into<Node>> + 'static) -> Self {
        self.child_builder_mut().child_signal(child);
        self
    }

    fn optional_child_signal(
        mut self,
        child: impl Signal<Item = Option<impl Into<Node>>> + 'static,
    ) -> Self {
        self.child_builder_mut().optional_child_signal(child);
        self
    }

    fn children_signal(
        mut self,
        children: impl SignalVec<Item = impl Into<Node>> + 'static,
    ) -> Self::Target {
        if let Some(child_builder) = self.child_builder.take() {
            self.element
                .resources
                .extend(child_builder.futures.into_iter().map(Resource::Future));
            let items = child_builder.items;
            let len = items.borrow().lock_ref().len();

            let updater = children.for_each({
                clone!(items);
                move |update| {
                    let items = items.borrow_mut();

                    Self::append_update(&mut items.lock_mut(), update, len);
                    async {}
                }
            });
            self = self.spawn_future(updater);

            let element = self.simple_children_signal(
                items
                    .borrow()
                    .signal_vec_cloned()
                    .filter_map(|e| e.borrow_mut().take()),
            );

            element
        } else {
            self.simple_children_signal(children)
        }
    }
}

impl ShadowRootParentBuilder for ElementBuilderBase {
    fn attach_shadow_children(
        self,
        children: impl IntoIterator<Item = impl Into<Node>> + 'static,
    ) -> Self::Target {
        self.effect(move |elem| {
            let shadow_root = elem
                .attach_shadow(&ShadowRootInit::new(ShadowRootMode::Open))
                .unwrap_throw();
            for child in children {
                shadow_root
                    .append_child(&child.into().eval_dom_node())
                    .unwrap_throw();
            }
        })
        .build()
    }
}

impl ElementBuilder for ElementBuilderBase {
    type DomType = web_sys::Element;
    type Target = Element;

<<<<<<< HEAD
    fn class(mut self, classes: impl IntoIterator<Item = impl AsRef<str>>) -> Self {
        for class in classes {
            self.element.hydro_elem.add_class(class.as_ref());
        }

        self
    }

    fn class_signal<T: AsRef<str> + 'static>(
        self,
        class: impl Signal<Item = impl IntoIterator<Item = T>> + 'static,
    ) -> Self {
        let mut element = self.element.hydro_elem.clone();
        let previous_value: Rc<Cell<Vec<T>>> = Rc::new(Cell::new(Vec::new()));

        let updater = class.for_each(move |classes| {
            let mut previous = previous_value.replace(Vec::new());

            for to_remove in &previous {
                element.remove_class(to_remove.as_ref());
            }

            previous.clear();

            for to_add in classes {
                element.add_class(to_add.as_ref());
                previous.push(to_add);
            }

            previous_value.set(previous);

            async {}
        });

        self.spawn_future(updater)
    }

    fn attribute<T: Attribute>(mut self, name: &str, value: T) -> Self {
        self.check_attribute_unique(name);

        self.element.hydro_elem.attribute(name, value);
        self
    }

    fn attribute_signal<T: Attribute + 'static>(
        mut self,
        name: &str,
        value: impl Signal<Item = T> + 'static,
    ) -> Self {
        self.check_attribute_unique(name);
        let mut element = self.element.hydro_elem.clone();
        let name = name.to_owned();

        let updater = value.for_each(move |new_value| {
            element.attribute(&name, new_value);

            async {}
        });

        self.spawn_future(updater)
=======
    fn attribute<T: SetAttribute>(mut self, name: &str, value: T) -> Self {
        self.check_attribute_unique(name);

        value.set_attribute(name, self)
>>>>>>> 3c0357e8
    }

    fn effect(mut self, f: impl FnOnce(&Self::DomType) + 'static) -> Self {
        self.element.hydro_elem.effect(f);
        self
    }

    fn effect_signal<T>(
        self,
        sig: impl Signal<Item = T> + 'static,
        f: impl Clone + Fn(&Self::DomType, T) + 'static,
    ) -> Self
    where
        T: 'static,
    {
        let mut element = self.element.hydro_elem.clone();

        let future = sig.for_each(move |x| {
            clone!(f);
            element.effect(move |elem| f(elem, x));
            async {}
        });

        self.spawn_future(future)
    }

    fn handle(&self) -> ElementHandle<Self::DomType> {
        ElementHandle(self.element.hydro_elem.weak(), PhantomData)
    }

    fn spawn_future(mut self, future: impl Future<Output = ()> + 'static) -> Self {
        self.element
            .resources
            .push(Resource::Future(spawn_cancelable_future(future)));
        self
    }

    fn on(mut self, name: &'static str, f: impl FnMut(JsValue) + 'static) -> Self {
        self.element.hydro_elem.on(name, f);
        self
    }

    fn build(mut self) -> Self::Target {
        if let Some(child_builder) = self.child_builder.take() {
            self.element
                .resources
                .extend(child_builder.futures.into_iter().map(Resource::Future));

            self.simple_children_signal(
                child_builder
                    .items
                    .borrow()
                    .signal_vec_cloned()
                    .filter_map(|e| e.borrow_mut().take()),
            )
        } else {
            self.element.resources.shrink_to_fit();
            self.element.hydro_elem.shrink_to_fit();
            self.element
        }
    }
}

impl From<ElementBuilderBase> for Element {
    fn from(builder: ElementBuilderBase) -> Self {
        builder.build()
    }
}

impl From<ElementBuilderBase> for Node {
    fn from(builder: ElementBuilderBase) -> Self {
        builder.build().into()
    }
}

/// An HTML element.
pub struct Element {
    pub(super) hydro_elem: HydrationElement,
    resources: Vec<Resource>,
}

impl Element {
    /// See [`ElementBuilder::handle`]
    pub fn handle(&self) -> ElementHandle<web_sys::Element> {
        ElementHandle(self.hydro_elem.weak(), PhantomData)
    }

    pub(crate) fn eval_dom_element(&self) -> web_sys::Element {
        self.hydro_elem.eval_dom_element()
    }

    pub(crate) fn hydrate_child(
        &self,
        parent: &web_sys::Node,
        child: &web_sys::Node,
        tracker: &mut HydrationStats,
    ) -> web_sys::Element {
        self.hydro_elem.hydrate_child(parent, child, tracker)
    }

    pub(super) fn take_resources(&mut self) -> Vec<Resource> {
        mem::take(&mut self.resources)
    }
}

impl Display for Element {
    fn fmt(&self, f: &mut fmt::Formatter<'_>) -> fmt::Result {
        self.hydro_elem.fmt(f)
    }
}

// TODO: Doc
// TODO: Do there items belong in this module?
pub trait SetAttribute {
    // TODO: Rename to Item to be consistent with signal/iter etc
    type Type;

    fn set_attribute(self, name: &str, builder: ElementBuilderBase) -> ElementBuilderBase;
}

impl<T: Attribute> SetAttribute for T {
    type Type = T;

    fn set_attribute(self, name: &str, mut builder: ElementBuilderBase) -> ElementBuilderBase {
        builder.element.hydro_elem.attribute(name, self);
        builder
    }
}

// TODO: Doc
pub struct Sig<T>(pub T);

impl<T: Attribute + 'static, S: Signal<Item = T> + 'static> SetAttribute for Sig<S> {
    type Type = T;

    // TODO:
    // Problems we run into if we try and make a generic select:
    // Closures for value and signal both want to own builder
    // Closure for signal needs signal type, which needs to be static, which then
    // requires value type to be static, which rules out passing references tp
    // `attribute`
    fn set_attribute(self, name: &str, builder: ElementBuilderBase) -> ElementBuilderBase {
        let mut element = builder.element.hydro_elem.clone();

        let updater = self.0.for_each({
            let name = name.to_owned();

            move |new_value| {
                element.attribute(&name, new_value);

                async {}
            }
        });

        builder.spawn_future(updater)
    }
}

/// An HTML element builder.
pub trait ElementBuilder: Sized {
    type Target;
    type DomType: JsCast + 'static;

<<<<<<< HEAD
    /// Set the classes on an element
    ///
    /// All items in `value` must not contain spaces. This method can be called
    /// multiple times and will add to existing classes.
    ///
    /// # Panics
    ///
    /// Panics if any of the items in `value` contain whitespace.
    fn class(self, value: impl IntoIterator<Item = impl AsRef<str>>) -> Self;

    /// Adds or removes class names on the element
    ///
    /// Each time the signal updates, the previous value's classes will be
    /// removed and the current classes will be added to the element.
    ///
    /// # Panics
    ///
    /// If a value contains whitespace, this will panic.
    fn class_signal<T: AsRef<str> + 'static>(
        self,
        class: impl Signal<Item = impl IntoIterator<Item = T>> + 'static,
    ) -> Self;

=======
    // TODO: Example
>>>>>>> 3c0357e8
    /// Set an attribute
    ///
    /// The attribute can either be a value or a signal. Signals should be
    /// wrapped in the [`Sig`] newtype.`Option<impl Attribute>` can be used to
    /// add/remove an attribute based on a signal.
    fn attribute<T: SetAttribute>(self, name: &str, value: T) -> Self;

    /// Apply an effect after the next render.
    ///
    /// Effects give you access to the underlying DOM element.
    ///
    /// # Example
    ///
    /// Set the focus to an `HTMLInputElement`.
    ///
    /// ```no_run
    /// # use web_sys::HtmlInputElement;
    /// # use silkenweb::{elements::html::input, node::element::ElementBuilder};
    /// input().effect(|elem: &HtmlInputElement| elem.focus().unwrap());
    /// ```
    fn effect(self, f: impl FnOnce(&Self::DomType) + 'static) -> Self;

    /// Apply an effect after the next render each time a singal yields a new
    /// value.
    fn effect_signal<T: 'static>(
        self,
        sig: impl Signal<Item = T> + 'static,
        f: impl Fn(&Self::DomType, T) + Clone + 'static,
    ) -> Self;

    /// Get a handle to the element.
    ///
    /// Handles can be cloned and used within click handlers, for example.
    ///
    /// # Example
    ///
    /// ```no_run
    /// # use futures_signals::signal::Mutable;
    /// # use silkenweb::{elements::html::*, node::element::ElementBuilder, prelude::*};
    /// let text = Mutable::new("".to_string());
    /// let input = input();
    /// let input_handle = input.handle();
    /// let app = div()
    ///     .child(input)
    ///     .child(button().text("Read Input").on_click({
    ///         clone!(text);
    ///         move |_, _| text.set(input_handle.dom_element().value())
    ///     }))
    ///     .text_signal(text.signal_cloned());
    /// ```
    fn handle(&self) -> ElementHandle<Self::DomType>;

    /// Spawn a future on the element.
    ///
    /// The future will be dropped when this element is dropped.
    fn spawn_future(self, future: impl Future<Output = ()> + 'static) -> Self;

    /// Register an event handler.
    ///
    /// `name` is the name of the event. See the [MDN Events] page for a list.
    ///
    /// `f` is the callback when the event fires and will be passed the
    /// javascript `Event` object.
    ///
    /// [MDN Events]: https://developer.mozilla.org/en-US/docs/Web/Events
    fn on(self, name: &'static str, f: impl FnMut(JsValue) + 'static) -> Self;

    fn build(self) -> Self::Target;
}

/// An element that is allowed to have children.
pub trait ParentBuilder: ElementBuilder {
    /// Add a text child to this element
    ///
    /// # Example
    ///
    /// ```no_run
    /// # use silkenweb::{elements::html::div, node::element::ParentBuilder};
    /// div().text("Hello, world!");
    /// ```
    fn text(self, child: &str) -> Self;

    /// Add a text signal child to this element
    ///
    /// The text will update when the signal is updated.
    ///
    /// # Example
    ///
    /// ```no_run
    /// # use futures_signals::signal::{Mutable, SignalExt};
    /// # use silkenweb::{elements::html::div, node::element::ParentBuilder};
    /// let hello = Mutable::new("Hello");
    ///
    /// div().text_signal(hello.signal());
    /// ```
    fn text_signal(self, child: impl Signal<Item = impl Into<String>> + 'static) -> Self;

    /// Add a child node to the element.
    ///
    /// # Example
    ///
    /// ```no_run
    /// # use futures_signals::signal::{Mutable, SignalExt};
    /// # use silkenweb::{
    /// #     elements::html::{div, p},
    /// #     node::element::ParentBuilder,
    /// # };
    /// div().child(p().text("Hello,")).child(p().text("world!"));
    /// ```
    fn child(self, c: impl Into<Node>) -> Self;

    /// Add a child to the element.
    ///
    /// The child will update when the signal changes.
    /// ```no_run
    /// # use futures_signals::signal::{Mutable, SignalExt};
    /// # use silkenweb::{elements::html::div, node::element::{ParentBuilder, ElementBuilder}};
    /// let text = Mutable::new("hello");
    ///
    /// div().child_signal(text.signal().map(|text| div().text(text)));
    /// ```
    fn child_signal(self, child: impl Signal<Item = impl Into<Node>> + 'static) -> Self;

    /// Add an optional child to the element.
    ///
    /// The child will update when the signal changes to `Some(..)`, and will be
    /// removed when the signal changes to `None`.
    ///
    /// ```no_run
    /// # use futures_signals::signal::{Mutable, SignalExt};
    /// # use silkenweb::{elements::html::div, node::element::{ParentBuilder, ElementBuilder}};
    /// let text = Mutable::new("hello");
    ///
    /// div().optional_child_signal(text.signal().map(|text| {
    ///     if text.is_empty() {
    ///         None
    ///     } else {
    ///         Some(div().text(text))
    ///     }
    /// }));
    /// ```
    fn optional_child_signal(
        self,
        child: impl Signal<Item = Option<impl Into<Node>>> + 'static,
    ) -> Self;

    /// Add children to the element.
    ///
    /// # Example
    ///
    /// ```no_run
    /// # use futures_signals::signal::{Mutable, SignalExt};
    /// # use silkenweb::{
    /// #     elements::html::{div, p},
    /// #     node::element::ParentBuilder,
    /// # };
    /// div().children([p().text("Hello,"), p().text("world!")]);
    /// ```
    fn children(mut self, children: impl IntoIterator<Item = impl Into<Node>>) -> Self {
        for child in children {
            self = self.child(child);
        }

        self
    }

    /// Add children from a [`SignalVec`] to the element.
    ///
    /// See [counter_list](https://github.com/silkenweb/silkenweb/tree/main/examples/counter-list/src/main.rs)
    /// for an example
    fn children_signal(
        self,
        children: impl SignalVec<Item = impl Into<Node>> + 'static,
    ) -> Self::Target;
}

/// An element that is allowed to have a shadow root
pub trait ShadowRootParentBuilder: ElementBuilder {
    /// Attach an open shadow root to `self` and add `children` to it.
    ///
    /// See [MDN Documentation](https://developer.mozilla.org/en-US/docs/Web/API/Element/attachShadow)
    fn attach_shadow_children(
        self,
        children: impl IntoIterator<Item = impl Into<Node>> + 'static,
    ) -> Self::Target;
}

fn spawn_cancelable_future(
    future: impl Future<Output = ()> + 'static,
) -> DiscardOnDrop<CancelableFutureHandle> {
    let (handle, cancelable_future) = cancelable_future(future, || ());

    task::spawn_local(cancelable_future);

    handle
}

/// A resource that needs to be held
///
/// The signal futures will end once they've yielded their last value, so we
/// can't rely on the futures to hold resources via closure captures. Hence the
/// other resource types. For example, `always` will yield a value, then finish.
pub(super) enum Resource {
    ChildVec(Rc<RefCell<ChildVec>>),
    Child(Node),
    Future(DiscardOnDrop<CancelableFutureHandle>),
}

/// A handle to an element in the DOM.
///
/// This acts as a weak reference to the element. See [`ElementBuilder::handle`]
/// for an example.
#[derive(Clone)]
pub struct ElementHandle<DomType>(WeakHydrationElement, PhantomData<DomType>);

impl<DomType: JsCast> ElementHandle<DomType> {
    /// Get the associated DOM element, if the referenced element is still live.
    ///
    /// If the referenced element is neither in the DOM, or referenced from the
    /// stack, this will return [`None`].
    pub fn try_dom_element(&self) -> Option<DomType> {
        self.0
            .try_eval_dom_element()
            .map(|elem| elem.dyn_into().unwrap())
    }

    /// Get the associated DOM element, or panic.
    ///
    /// # Panics
    ///
    /// This will panic if [`Self::try_dom_element`] would return [`None`].
    pub fn dom_element(&self) -> DomType {
        self.try_dom_element()
            .expect("Referenced element no longer exists")
    }
}

impl ElementHandle<web_sys::Element> {
    /// Cast the dom type of an [`ElementHandle`].
    ///
    /// It is the clients responsibility to ensure the new type is correct.
    pub fn cast<T: JsCast>(self) -> ElementHandle<T> {
        ElementHandle(self.0, PhantomData)
    }
}<|MERGE_RESOLUTION|>--- conflicted
+++ resolved
@@ -295,7 +295,6 @@
     type DomType = web_sys::Element;
     type Target = Element;
 
-<<<<<<< HEAD
     fn class(mut self, classes: impl IntoIterator<Item = impl AsRef<str>>) -> Self {
         for class in classes {
             self.element.hydro_elem.add_class(class.as_ref());
@@ -333,35 +332,10 @@
         self.spawn_future(updater)
     }
 
-    fn attribute<T: Attribute>(mut self, name: &str, value: T) -> Self {
-        self.check_attribute_unique(name);
-
-        self.element.hydro_elem.attribute(name, value);
-        self
-    }
-
-    fn attribute_signal<T: Attribute + 'static>(
-        mut self,
-        name: &str,
-        value: impl Signal<Item = T> + 'static,
-    ) -> Self {
-        self.check_attribute_unique(name);
-        let mut element = self.element.hydro_elem.clone();
-        let name = name.to_owned();
-
-        let updater = value.for_each(move |new_value| {
-            element.attribute(&name, new_value);
-
-            async {}
-        });
-
-        self.spawn_future(updater)
-=======
     fn attribute<T: SetAttribute>(mut self, name: &str, value: T) -> Self {
         self.check_attribute_unique(name);
 
         value.set_attribute(name, self)
->>>>>>> 3c0357e8
     }
 
     fn effect(mut self, f: impl FnOnce(&Self::DomType) + 'static) -> Self {
@@ -525,7 +499,6 @@
     type Target;
     type DomType: JsCast + 'static;
 
-<<<<<<< HEAD
     /// Set the classes on an element
     ///
     /// All items in `value` must not contain spaces. This method can be called
@@ -549,9 +522,6 @@
         class: impl Signal<Item = impl IntoIterator<Item = T>> + 'static,
     ) -> Self;
 
-=======
-    // TODO: Example
->>>>>>> 3c0357e8
     /// Set an attribute
     ///
     /// The attribute can either be a value or a signal. Signals should be
