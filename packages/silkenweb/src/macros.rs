pub use futures_signals::{signal::Signal, signal_vec::SignalVec};
pub use paste::paste;
pub use silkenweb_base::intern_str;
pub use silkenweb_macros::rust_to_html_ident;
pub use wasm_bindgen::{JsCast, JsValue, UnwrapThrowExt};
pub use web_sys;

/// Define a custom html element.
///
/// This will define a builder struct for an html element, with a method for
/// each attribute. It will also define a struct for the built element.
/// Underscores are converted to dashes in element, attribute, and event names,
/// and raw identifiers have their `r#` prefix stripped.
///
/// The html identifier can be explicitly specified in brackets after the
/// element or attribute name. See `my_explicitly_named_attribute` in the
/// example.
///
/// # Example
///
/// ```no_run
/// # use silkenweb::custom_html_element;
/// use silkenweb::elements::CustomEvent;
///
/// // The types of the dom element and event carry through to the event handler.
/// custom_html_element!(my_html_element = {
///     dom_type: web_sys::HtmlDivElement;
///     attributes {
///         my_attribute: String,
///         my_explicitly_named_attribute("MyExplicitlyNamedAttribute"): String
///     };
///
///     events {
///         my_event: web_sys::MouseEvent
///     };
///
///     custom_events {
///         my_custom_event: CustomEvent<web_sys::HtmlElement>,
///     };
/// });
///
/// let elem = my_html_element()
///     .my_attribute("attribute-value")
///     .on_my_event(|event: web_sys::MouseEvent, target: web_sys::HtmlDivElement| {})
///     .on_my_custom_event(|event: CustomEvent<web_sys::HtmlElement>, target: web_sys::HtmlDivElement| {});
/// ```
#[macro_export]
macro_rules! custom_html_element {
    (
        $(#[$elem_meta:meta])*
        $name:ident $( ($text_name: literal) )? = {
            $($tail:tt)*
        }
    ) => {
        $crate::dom_element!(
            $(#[$elem_meta])*
            $name $( ($text_name) )? = {
                common_attributes = [$crate::elements::HtmlElement, $crate::elements::AriaElement];
                common_events = [$crate::elements::HtmlElementEvents];
                $($tail)*
            }
        );
    }
}

macro_rules! html_element {
    (
        $(#[$elem_meta:meta])*
        $name:ident $( ($text_name: literal) )? = {
            $($tail:tt)*
        }
    ) => {
        $crate::dom_element!(
            $(#[$elem_meta])*
            $name $( ($text_name) )? = {
                common_attributes = [$crate::elements::HtmlElement, $crate::elements::AriaElement];
                common_events = [$crate::elements::HtmlElementEvents];
                doc_macro = html_element_doc;
                attribute_doc_macro = html_attribute_doc;
                $($tail)*
            }
        );
    }
}

macro_rules! html_element_doc {
    ($name:expr) => {
        concat!(
            "The HTML [",
            $name,
            "](https://developer.mozilla.org/en-US/docs/Web/HTML/Element/",
            $name,
            ") element"
        )
    };
}

macro_rules! html_attribute_doc {
    ($element:expr, $name:expr) => {
        concat!(
            "The [`",
            $name,
            "`](https://developer.mozilla.org/en-US/docs/Web/HTML/Element/",
            $element,
            "#attr-",
            $name,
            ") attribute"
        )
    };
}

macro_rules! svg_element {
    (
        $(#[$elem_meta:meta])*
        $name:ident $( ($text_name: literal) )? = {
            $($tail:tt)*
        }
    ) => {
        $crate::dom_element!(
            $(#[$elem_meta])*
            $name $( ($text_name) )? = {
                common_attributes = [$crate::elements::svg::attributes::Global, $crate::elements::AriaElement];
                common_events = [];
                doc_macro = svg_element_doc;
                attribute_doc_macro = svg_attribute_doc;
                namespace = Some("http://www.w3.org/2000/svg");
                $($tail)*
            }
        );
    }
}

macro_rules! svg_element_doc {
    ($name:expr) => {
        concat!(
            "The SVG [`",
            $name,
            "`](https://developer.mozilla.org/en-US/docs/Web/SVG/Element/",
            $name,
            ") element"
        )
    };
}

macro_rules! svg_attribute_doc {
    ($element:expr, $name:expr) => {
        concat!(
            "The SVG [`",
            $name,
            "`](https://developer.mozilla.org/en-US/docs/Web/SVG/Attribute/",
            $name,
            ") attribute"
        )
    };
}

#[doc(hidden)]
#[macro_export]
macro_rules! dom_element {
    (
        $(#[$elem_meta:meta])*
        $snake_name:ident ($text_name:expr) = {
            camel_name = $camel_name:ident;
            camel_builder_name = $camel_builder_name:ident;
            common_attributes = [$($attribute_trait:ty),*];
            common_events = [$($event_trait:ty),*];
            $(doc_macro = $doc_macro:ident;)?
            $(attribute_doc_macro = $attr_doc_macro:ident;)?
            $(namespace = $namespace:expr; )?
            dom_type: $elem_type:ty;

            $(attributes { $(
                $(#[$attr_meta:meta])*
                $attr:ident $( ($text_attr:expr) )? : $typ:ty
            ),* $(,)? }; )?

            $(events {
                $(
                    $(#[$event_meta:meta])*
                    $event:ident: $event_type:ty
                ),* $(,)?
            };)?

            $(custom_events { $(
                    $(#[$custom_event_meta:meta])*
                    $custom_event:ident: $custom_event_type:ty
                ),* $(,)?
            };)?
        }
    ) => {
        $(
            #[doc = $doc_macro!($text_name)]
            #[doc = ""]
        )?
        $(#[$elem_meta])*
        pub fn $snake_name() -> $camel_builder_name {
            $camel_builder_name { builder: $crate::create_element_fn!(
                $($namespace, )? $crate::macros::intern_str($text_name)
            ) }
        }

        pub struct $camel_builder_name {
            builder: $crate::node::element::ElementBuilderBase
        }

        impl $camel_builder_name {
            $crate::attributes![
                $([
                        attribute_parent = $text_name,
                        attribute_doc_macro = $attr_doc_macro
                ])?
                $($($(#[$attr_meta])* pub $attr $( ($text_attr) )?: $typ,)*)?
            ];

            $($crate::events!(
                $elem_type {
                    $(
                        $(#[$event_meta])*
                        pub $event: $event_type
                    ),*
                }
            ); )?

            $($crate::custom_events!(
                $elem_type {
                    $(
                        $(#[$custom_event_meta])*
                        $custom_event: $custom_event_type
                    ),*
                }
            ); )?
        }

        impl $crate::node::element::ElementBuilder for $camel_builder_name {
            type Target = $camel_name;
            type DomType = $elem_type;

<<<<<<< HEAD
            fn class(self, value: impl ::std::iter::IntoIterator<Item = impl ::std::convert::AsRef<str>>) -> Self {
                Self { builder: self.builder.class(value) }
            }

            fn class_signal<T: ::std::convert::AsRef<str> + 'static>(
                self,
                class: impl $crate::macros::Signal<Item = impl ::std::iter::IntoIterator<Item = T>> + 'static,
            ) -> Self {
                Self { builder: self.builder.class_signal(class) }
            }

            fn attribute<T: $crate::attribute::Attribute>(self, name: &str, value: T) -> Self {
=======
            fn attribute<T: $crate::node::element::SetAttribute>(self, name: &str, value: T) -> Self {
>>>>>>> 3c0357e8
                Self{ builder: self.builder.attribute(name, value) }
            }

            fn effect(self, f: impl ::std::ops::FnOnce(&Self::DomType) + 'static) -> Self {
                Self {
                    builder: self.builder.effect(|elem| {
                        f($crate::macros::UnwrapThrowExt::unwrap_throw($crate::macros::JsCast::dyn_ref(elem)))
                    })
                }
            }

            fn effect_signal<T: 'static>(
                self,
                sig: impl $crate::macros::Signal<Item = T> + 'static,
                f: impl Fn(&Self::DomType, T) + Clone + 'static,
            ) -> Self {
                Self{
                    builder: self.builder.effect_signal(
                        sig,
                        move |elem, signal| {
                            f(
                                $crate::macros::UnwrapThrowExt::unwrap_throw($crate::macros::JsCast::dyn_ref(elem)),
                                signal,
                            )
                        }
                    )
                }
            }

            fn handle(&self) -> $crate::node::element::ElementHandle<Self::DomType> {
                self.builder.handle().cast()
            }

            fn spawn_future(self, future: impl ::std::future::Future<Output = ()> + 'static) -> Self {
                Self{ builder: self.builder.spawn_future(future) }
            }

            fn on(
                self,
                name: &'static str,
                f: impl FnMut($crate::macros::JsValue) + 'static
            ) -> Self {
                Self{ builder: $crate::node::element::ElementBuilder::on(self.builder, name, f) }
            }

            fn build(self) -> Self::Target {
                $camel_name(self.builder.build())
            }
        }

        impl ::std::fmt::Display for $camel_name {
            fn fmt(&self, f: &mut ::std::fmt::Formatter) -> ::std::fmt::Result {
                self.0.fmt(f)
            }
        }

        impl From<$camel_builder_name> for $crate::node::element::ElementBuilderBase {
            fn from(builder: $camel_builder_name) -> Self {
                builder.builder
            }
        }

        impl From<$camel_builder_name> for $crate::node::element::Element {
            fn from(builder: $camel_builder_name) -> Self {
                $crate::node::element::ElementBuilder::build(builder).into()
            }
        }

        impl From<$camel_builder_name> for $crate::node::Node {
            fn from(builder: $camel_builder_name) -> Self {
                $crate::node::element::ElementBuilder::build(builder).into()
            }
        }

        pub struct $camel_name($crate::node::element::Element);

        impl $camel_name {
            pub fn handle(&self) -> $crate::node::element::ElementHandle<$elem_type> {
                self.0.handle().cast()
            }
        }

        impl From<$camel_name> for $crate::node::element::Element {
            fn from(html_elem: $camel_name) -> Self {
                html_elem.0
            }
        }

        impl From<$camel_name> for $crate::node::Node {
            fn from(html_elem: $camel_name) -> Self {
                html_elem.0.into()
            }
        }

        $(impl $attribute_trait for $camel_builder_name {})*

        $(
            impl $event_trait for $camel_builder_name {}
        )*

        impl $crate::elements::ElementEvents for $camel_builder_name {}
    };
    (
        $(#[$elem_meta:meta])*
        $name:ident $( ($text_name: literal) )? = {
            common_attributes $($tail:tt)*
        }
    ) => { $crate::macros::paste!{
        $crate::dom_element!(
            $(#[$elem_meta])*
            $name($crate::text_name!($name $( ($text_name) )?)) = {
                camel_name = [< $name:camel >];
                camel_builder_name = [< $name:camel Builder >];
                common_attributes $($tail)*
            }
        );
    }};
}

#[doc(hidden)]
#[macro_export]
macro_rules! create_element_fn {
    ($text_name:expr) => {
        $crate::node::element::tag($text_name)
    };
    ($namespace:expr, $text_name:expr) => {
        $crate::node::element::tag_in_namespace($namespace, $text_name)
    };
}

/// Add `child` and `text` methods to an html element builder.
///
/// See [`custom_html_element`] for a complete example of defining an html
/// element.
#[macro_export]
macro_rules! parent_element {
    ($name:ident) => {$crate::macros::paste!{
        impl $crate::node::element::ParentBuilder for
            [< $name:camel Builder >]
        {
            fn text(self, child: &str) -> Self {
                Self{ builder: self.builder.text(child) }
            }

            fn text_signal(
                self,
                child: impl $crate::macros::Signal<Item = impl Into<String>> + 'static
            ) -> Self {
                Self{ builder: self.builder.text_signal(child) }
            }

            fn child(self, c: impl Into<$crate::node::Node>) -> Self
            {
                Self{ builder: self.builder.child(c) }
            }

            fn child_signal(
                self,
                children: impl $crate::macros::Signal<Item = impl Into<$crate::node::Node>> + 'static,
            ) -> Self {
                Self{ builder: self.builder.child_signal(children) }
            }

            fn optional_child_signal(
                self,
                children: impl $crate::macros::Signal<Item = ::std::option::Option<impl Into<$crate::node::Node>>> + 'static,
            ) -> Self {
                Self{ builder: self.builder.optional_child_signal(children) }
            }

            fn children_signal(
                self,
                children: impl $crate::macros::SignalVec<Item = impl Into<$crate::node::Node>> + 'static,
            ) -> Self::Target {
                [< $name:camel >] (self.builder.children_signal(children))
            }
        }
    }};
}

/// Implement `ShadowRootParentBuilder` for the HTML element
#[macro_export]
macro_rules! shadow_parent_element {
    ($name:ident) => {
        $crate::macros::paste! {
            impl $crate::node::element::ShadowRootParentBuilder for
                [< $name:camel Builder >]
            {
                fn attach_shadow_children(
                    self,
                    children: impl IntoIterator<Item = impl Into<$crate::node::Node>> + 'static
                ) -> Self::Target {
                    [< $name:camel >] (self.builder.attach_shadow_children(children))
                }
            }
        }
    };
}

#[doc(hidden)]
#[macro_export]
macro_rules! events {
    ($elem_type:ty {
        $(
            $(#[$event_meta:meta])*
            $visiblity:vis $name:ident: $event_type:ty
        ),* $(,)?
    }) => { $crate::macros::paste!{
        $(
            $(#[$event_meta])*
            $visiblity fn [<on_ $name >] (
                self,
                mut f: impl FnMut($event_type, $elem_type) + 'static
            ) -> Self {
                $crate::node::element::ElementBuilder::on(
                    self,
                    $crate::text_name_intern!($name),
                    move |js_ev| {
                        use $crate::macros::JsCast;
                        // I *think* we can assume event and event.current_target aren't null
                        let event: $event_type = js_ev.unchecked_into();
                        let target: $elem_type =
                            $crate::macros::UnwrapThrowExt::unwrap_throw(
                                event.current_target()
                            )
                            .unchecked_into();
                        f(event, target);
                    }
                )
            }
        )*
    }};
}

#[doc(hidden)]
#[macro_export]
macro_rules! custom_events {
    ($elem_type:ty {
        $(
            $(#[$event_meta:meta])*
            $name:ident: $event_type:ty
        ),* $(,)?
    }) => { $crate::macros::paste!{
        $(
            $(#[$event_meta])*
            pub fn [<on_ $name>] (
                self,
                mut f: impl FnMut($event_type, $elem_type) + 'static
            ) -> Self {
                $crate::node::element::ElementBuilder::on(
                    self,
                    $crate::text_name_intern!($name),
                    move |js_ev| {
                        use $crate::macros::JsCast;
                        // I *think* it's safe to assume event and event.current_target aren't null
                        let event: $crate::macros::web_sys::CustomEvent =
                            js_ev.unchecked_into();
                        let target: $elem_type =
                            $crate::macros::UnwrapThrowExt::unwrap_throw(
                                event.current_target()
                            )
                            .unchecked_into();
                        f(event.into(), target);
                    }
                )
            }
        )*
    }};
}

#[doc(hidden)]
#[macro_export]
macro_rules! attributes {
    (
        [
            attribute_parent = $element:expr,
            attribute_doc_macro = $attr_doc_macro:ident
        ]
        $(
            $(#[$attr_meta:meta])*
            $visibility:vis $attr:ident $(($text_attr:expr))? : $typ:ty
        ),* $(,)?
     ) => {
        $(
            $crate::attribute!(
                [
                    attribute_parent = $element,
                    attribute_doc_macro = $attr_doc_macro
                ]
                $(#[$attr_meta])*
                $visibility $attr $(($text_attr))?: $typ
            );
        )*
    };
    (
        $(
            $(#[$attr_meta:meta])*
            $visibility:vis $attr:ident $(($text_attr:expr))? : $typ:ty
        ),* $(,)?
     ) => {
        $(
            $crate::attribute!(
                []
                $(#[$attr_meta])*
                $visibility $attr $(($text_attr))?: $typ
            );
        )*
    };
}

#[doc(hidden)]
#[macro_export]
macro_rules! attribute {
    (
        [
            $(
                attribute_parent = $element:expr,
                attribute_doc_macro = $attr_doc_macro:ident
            )?
        ]
        $(#[$attr_meta:meta])*
        $visibility:vis $attr:ident : $typ:ty
    ) => {
        $crate::attribute!(
            [
                $(
                    attribute_parent = $element,
                    attribute_doc_macro = $attr_doc_macro
                )?
            ]
                $(#[$attr_meta])*
            $visibility $attr ($crate::macros::rust_to_html_ident!($attr)): $typ
        );
    };
    (
        [
            $(
                attribute_parent = $element:expr,
                attribute_doc_macro = $attr_doc_macro:ident
            )?
        ]
        $(#[$attr_meta:meta])*
        $visibility:vis $attr:ident ($text_attr:expr): $typ:ty
    ) => {
        $(
            #[doc = $attr_doc_macro!($element, $text_attr)]
            #[doc = ""]
        )?
        $(#[$attr_meta])*
        $visibility fn $attr<T>(self, value: T) -> Self
        where
            T: $crate::node::element::SetAttribute,
            T::Type: $crate::attribute::AsAttribute<$typ>
        {
            $crate::node::element::ElementBuilder::attribute(self, $crate::macros::intern_str($text_attr), value)
        }
    };
}

#[doc(hidden)]
#[macro_export]
macro_rules! text_name_intern {
    ($($name:tt)*) => {
        $crate::macros::intern_str($crate::text_name!($($name)*))
    }
}

#[doc(hidden)]
#[macro_export]
macro_rules! text_name {
    ($name:ident($text_name:literal)) => {
        $text_name
    };
    ($name:ident) => {
        $crate::macros::rust_to_html_ident!($name)
    };
}<|MERGE_RESOLUTION|>--- conflicted
+++ resolved
@@ -235,7 +235,6 @@
             type Target = $camel_name;
             type DomType = $elem_type;
 
-<<<<<<< HEAD
             fn class(self, value: impl ::std::iter::IntoIterator<Item = impl ::std::convert::AsRef<str>>) -> Self {
                 Self { builder: self.builder.class(value) }
             }
@@ -247,10 +246,7 @@
                 Self { builder: self.builder.class_signal(class) }
             }
 
-            fn attribute<T: $crate::attribute::Attribute>(self, name: &str, value: T) -> Self {
-=======
             fn attribute<T: $crate::node::element::SetAttribute>(self, name: &str, value: T) -> Self {
->>>>>>> 3c0357e8
                 Self{ builder: self.builder.attribute(name, value) }
             }
 
