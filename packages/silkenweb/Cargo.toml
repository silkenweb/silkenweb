--- conflicted
+++ resolved
@@ -18,23 +18,6 @@
 sass = ["silkenweb-macros/sass"]
 
 [dependencies]
-<<<<<<< HEAD
-discard = "1.0.4"
-js-sys = "0.3.60"
-futures = "0.3.24"
-caseless = "0.2.1"
-html-escape = "0.2.9"
-indexmap = "1.8.0"
-itertools = "0.10.5"
-silkenweb-base = { path = "../base", version = "0.4.0" }
-silkenweb-signals-ext = { path = "../signals-ext", version = "0.4.0" }
-silkenweb-macros = { path = "../macros", version = "0.4.0" }
-paste = "1.0.9"
-wasm-bindgen = "=0.2.84"
-futures-signals = "0.3.31"
-console_error_panic_hook = "0.1.7"
-pin-project = "1.1.2"
-=======
 discard = { workspace = true }
 js-sys = { workspace = true }
 futures = { workspace = true }
@@ -49,7 +32,7 @@
 wasm-bindgen = { workspace = true }
 futures-signals = { workspace = true }
 console_error_panic_hook = { workspace = true }
->>>>>>> 8c5b21cf
+pin-project = { workspace = true }
 
 [dependencies.web-sys]
 workspace = true
@@ -209,19 +192,12 @@
 ]
 
 [target.'cfg(all(target_arch = "wasm32", target_os = "unknown"))'.dependencies]
-<<<<<<< HEAD
-wasm-bindgen-futures = "0.4.33"
-gloo-timers = { version = "0.2.6", features = ["futures"] }
+wasm-bindgen-futures = { workspace = true }
+gloo-timers = { workspace = true, features = ["futures"] }
 
 [target.'cfg(not(target_arch = "wasm32"))'.dependencies]
-tokio = { version = "1.25.0", features = ["rt", "macros", "time"] }
-tokio-stream = { version = "0.1.14", features = ["time"] }
-=======
-wasm-bindgen-futures = { workspace = true }
-
-[target.'cfg(not(target_arch = "wasm32"))'.dependencies]
-tokio = { workspace = true, features = ["rt", "macros"] }
->>>>>>> 8c5b21cf
+tokio = { workspace = true, features = ["rt", "macros", "time"] }
+tokio-stream = { workspace = true, features = ["time"] }
 
 [dev-dependencies]
 wasm-bindgen-test = { workspace = true }
